--- conflicted
+++ resolved
@@ -99,7 +99,6 @@
 
         # Compliance Check
         violations = check_compliance(st.session_state.df, rules)
-<<<<<<< HEAD
 
         # Store violations in session state
         st.session_state.violations = violations
@@ -108,13 +107,6 @@
         num_violations = len(violations)
         st.subheader(f"Number of Violations: {num_violations}")
 
-=======
-        
-        # Display the number of violations
-        num_violations = len(violations)
-        st.subheader(f"Number of Violations: {num_violations}")
-        
->>>>>>> 9a57ba46
         if violations:
             st.error("Compliance Violations Found!")
 
